--- conflicted
+++ resolved
@@ -107,15 +107,11 @@
                     await create_dynamic_endpoints(app, api_dependency=api_dependency)
                     yield
         if server_type == "sse":
-<<<<<<< HEAD
             headers = getattr(app.state, "headers", None)
-            async with sse_client(url=args[0], sse_read_timeout=None, headers=headers) as (reader, writer):
-=======
-            async with sse_client(url=args[0], sse_read_timeout=None) as (
-                reader,
-                writer,
+            async with sse_client(url=args[0], sse_read_timeout=None, headers=headers) as (
+              reader,
+              writer
             ):
->>>>>>> df48224a
                 async with ClientSession(reader, writer) as session:
                     app.state.session = session
                     await create_dynamic_endpoints(app, api_dependency=api_dependency)
